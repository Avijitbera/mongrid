--- conflicted
+++ resolved
@@ -353,22 +353,22 @@
     async updateById(id: ObjectId, data: Partial<T>, options?: {session?: ClientSession}): Promise<UpdateResult<T>>{
         return await this.collection.updateOne({_id: id} as Filter<T>, {$set: data}, {session: options?.session});
     }
-<<<<<<< HEAD
-    /**
+
+    
+
+
+    async deleteById(id: ObjectId, options?: {session? : ClientSession}) : Promise<DeleteResult>{
+        return await this.collection.deleteOne({
+            _id: id
+        } as Filter<T>, {session: options?.session})
+    }
+
+/**
      * Adds a relationship to the model.
      * @param fieldName The name of the field representing the relationship.
      * @param relationshipMetadata The metadata describing the relationship.
      * @returns The model instance.
      */
-=======
-
-    async deleteById(id: ObjectId, options?: {session? : ClientSession}) : Promise<DeleteResult>{
-        return await this.collection.deleteOne({
-            _id: id
-        } as Filter<T>, {session: options?.session})
-    }
-
->>>>>>> afe88e9b
     addRelationship<R extends Document>(
         fieldName: keyof T & string,
         relationshipMetadata: RelationshipMetadata<T, R>,
